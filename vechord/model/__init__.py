--- conflicted
+++ resolved
@@ -38,13 +38,9 @@
     "InputType",
     "JinaEmbeddingRequest",
     "JinaEmbeddingResponse",
-<<<<<<< HEAD
     "LlamaCloudMimeType",
     "LlamaCloudParseRequest",
     "LlamaCloudParseResponse",
-    "Relation",
-=======
->>>>>>> 949637c2
     "ResourceRequest",
     "RetrievedChunk",
     "RunAck",
