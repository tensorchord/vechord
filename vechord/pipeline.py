--- conflicted
+++ resolved
@@ -17,13 +17,9 @@
     VoyageDenseEmbedding,
     VoyageMultiModalEmbedding,
 )
-<<<<<<< HEAD
-from vechord.extract import GeminiExtractor, LlamaParseExtractor
-from vechord.model import InputType, ResourceRequest, RunAck, RunRequest
-=======
 from vechord.entity import GeminiEntityRecognizer
 from vechord.errors import RequestError
-from vechord.extract import GeminiExtractor
+from vechord.extract import GeminiExtractor, LlamaParseExtractor
 from vechord.model import (
     GraphEntity,
     GraphRelation,
@@ -32,7 +28,6 @@
     RunAck,
     RunRequest,
 )
->>>>>>> 949637c2
 from vechord.rerank import CohereReranker
 from vechord.spec import (
     AnyOf,
